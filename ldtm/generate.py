import numpy as np
import matplotlib.pyplot as plt
import torch

<<<<<<< HEAD
from .songrnn import SongRNN
from .util import characters_to_tensor
=======
from .util import characters_to_tensor, pad, show_values
>>>>>>> 9d6978a1


def generate_song(
    model,
    device,
    char_idx_map,
    idx_char_map,
    max_len=1000,
    temp=0.8,
    prime_str="<start>",
    show_heatmap=False,
):
    """
    Generates a song using the provided model.

    Parameters:
    ----------
    - model (songrnn.SongRNN): The trained model used for generating the song
    - device (torch.device): The device (e.g., "cpu" or "cuda") on which the model is located
    - char_idx_map (dict): A map of characters to their index
    - max_len (int): The maximum length of the generated song
    - temp (float): Temperature parameter for temperature scaling during sampling
    - prime_str (str): Initialize the beginning of the song
    - show_heatmap (bool): Flag to show the heatmap (if implemented)

    Returns:
    -------
    - generated_song (str): The generated song as a string
    """

    # Move model to the specified device and set the model to evaluation mode
    model: SongRNN = model.to(device)
    model.eval()

    # Initialize the hidden state
    hidden = model.init_hidden(1, device)

    with torch.no_grad():  # we don't need to calculate the gradient in the validation/testing
        # "build up" hidden state using the beginning of a song '<start>'
        generated_song = prime_str
        prime = characters_to_tensor(generated_song, char_idx_map)
        for i in range(len(prime)):
            c = prime[i].unsqueeze(0).unsqueeze(0).to(device)
            _, hidden = model(c, hidden)

        # Continue generating the rest of the sequence until reaching the maximum length or encountering the end token.
        for _ in range(max_len - len(prime_str)):
            input_char = (
                characters_to_tensor(generated_song[-1], char_idx_map)
                .unsqueeze(0)
                .to(device)
            )
            output, hidden = model(input_char, hidden)

            out = np.array(np.exp(output.cpu().numpy() / temp))
            dist = out / np.sum(out)
            out = out.squeeze()
            dist = dist.squeeze()

            next_char = idx_char_map[np.random.choice(len(dist), p=dist)]

            # Add the generated character to the `generated_song`
            generated_song += next_char

            # If the generated character is an end token, break the loop
            if next_char == "<end>":
                break

    # Turn the model back to training mode
    model.train()

    if show_heatmap:
        # TODO: Call the generate_heatmap function to form the heatmap
        raise NotImplementedError("Heatmap generation not implemented yet")

    return generated_song


def sample_from_distribution(distribution):
    # Sample a character index from a probability distribution
    return torch.multinomial(distribution, 1).item()


def generate_heatmap(generated_song, heatmap, neuron_idx=0):
    """
    Generates a heatmap using the provided generated song, heatmap chart values and neuron id.

    Parameters:
    ----------
    - generated_song (nn.Module): The song generated by a trained model.
    - heatmap (torch.Tensor): heatmap/activation values from a particular layer of the trained model.
    - neuron_idx (int): id of the neuron to plot heatmap for.

    Returns:
    -------
        None
    """
    pad_factor = 20
    heatmap = heatmap.detach().numpy()

    data = np.append(heatmap[:, neuron_idx], 0.0)
    padded_song, padded_data = pad(generated_song, data, pad_factor=pad_factor)

    padded_song = np.reshape(padded_song, (len(padded_song) // pad_factor, pad_factor))
    padded_data = np.reshape(padded_data, (len(padded_data) // pad_factor, pad_factor))

    plt.figure(figsize=(heatmap.shape[0] // 4, heatmap.shape[1] // 4))
    plt.title(f"Heatmap For Song RNN, Neuron ID: {neuron_idx}")
    heatplot = plt.pcolor(
        padded_data, edgecolors="k", linewidths=4, cmap="RdBu_r", vmin=-1.0, vmax=1.0
    )

    show_values(heatplot, song=padded_song)
    plt.colorbar(heatplot)
    plt.gca().invert_yaxis()
    plt.savefig(f"./plots/heatmap_{neuron_idx}.png")
    print(f"==> Heatmap saved for Neuron ID: {neuron_idx}..")
    return<|MERGE_RESOLUTION|>--- conflicted
+++ resolved
@@ -1,13 +1,9 @@
+import matplotlib.pyplot as plt
 import numpy as np
-import matplotlib.pyplot as plt
 import torch
 
-<<<<<<< HEAD
 from .songrnn import SongRNN
-from .util import characters_to_tensor
-=======
 from .util import characters_to_tensor, pad, show_values
->>>>>>> 9d6978a1
 
 
 def generate_song(
